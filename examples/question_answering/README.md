# Question Answering (QA)

This folder contains examples and best practices, written in Jupyter notebooks, for building
question answering models. These models can be used in a wide variety of applications, such as
search engines, and virtual assistants.


## What is Question Answering?

Question Answering is a classical NLP task which consists of determining the relevant "answer"
(snippet of text out of a provided passage) that answers a user's "question". This task is a subset
of Machine Comprehension, or measuring how well a machine comprehends a passage of text. The
Stanford Question Answering Dataset ([SQuAD](https://rajpurkar.github.io/SQuAD-explorer/))
leader board displays the state-of-the-art models in this space. Traditional QA models are variants
of Bidirectional Recurrent Neural Networks (BRNN).

## Summary

<<<<<<< HEAD
|Notebook|Environment|Description|Dataset | Language
|---|---|---|---|----|
|[Deployed QA System in Under 20 minutes](question_answering_system_bidaf_quickstart.ipynb)|Azure Container Instances| Learn how to deploy a QA system in under 20 minutes using Azure Container Instances (ACI) and a popular AllenNLP pre-trained model called BiDAF.|[SQuAD](https://rajpurkar.github.io/SQuAD-explorer/)| English | 
|[BiDAF Deep Dive](bidaf_aml_deep_dive.ipynb)|Azure ML| Learn about the architecture of the BiDAF model and how to train it from scratch using the AllenNLP library on the AzureML platform.|[SQuAD](https://rajpurkar.github.io/SQuAD-explorer/) | English |
|[Pretrained BERT SQuAD Deep Dive](pretrained-BERT-SQuAD-deep-dive-aml.ipynb)|Azure ML| Learn about the mechanism of the BERT model in an end to end pipeline on the AzureML platform and how to fine tune it from scratch using the distributed training with Horovod. Show the improvement on the model performance using hyper-parameter tuning|[SQuAD](https://rajpurkar.github.io/SQuAD-explorer/)| English |
=======
|Notebook|Environment|Description|Dataset
|---|---|---|---|
|[Fine-tune transformer models on SQuAD](question_answering_squad_transformers.ipynb)|Local|Fine-tune pretrained transformer models for question answering using the question answering utilities provided in this repo.|[SQuAD](https://rajpurkar.github.io/SQuAD-explorer/)
|[Deploy QA System in Under 20 minutes](question_answering_system_bidaf_quickstart.ipynb)|Azure Container Instances| Learn how to deploy a QA system in under 20 minutes using Azure Container Instances (ACI) and a popular AllenNLP pre-trained model called BiDAF.|[SQuAD](https://rajpurkar.github.io/SQuAD-explorer/)|
|[BiDAF Deep Dive](bidaf_aml_deep_dive.ipynb)|Azure ML| Learn about the architecture of the BiDAF model and how to train it from scratch using the AllenNLP library on the AzureML platform.|[SQuAD](https://rajpurkar.github.io/SQuAD-explorer/)
|[Distributed fine-tuning of BERT SQuAD Deep Dive](pretrained-BERT-SQuAD-deep-dive-aml.ipynb)|Azure ML| Learn about the mechanism of the BERT model in an end to end pipeline on the AzureML platform and how to fine tune it from scratch using the distributed training with Horovod. Show the improvement on the model performance using hyper-parameter tuning. **NOTE:** this notebook currently doesn't use the Question Answering utilities provided in the repo. We are working on updating it to use the utilities.|[SQuAD](https://rajpurkar.github.io/SQuAD-explorer/)|
>>>>>>> 09ef8e3b
<|MERGE_RESOLUTION|>--- conflicted
+++ resolved
@@ -16,17 +16,8 @@
 
 ## Summary
 
-<<<<<<< HEAD
 |Notebook|Environment|Description|Dataset | Language
 |---|---|---|---|----|
 |[Deployed QA System in Under 20 minutes](question_answering_system_bidaf_quickstart.ipynb)|Azure Container Instances| Learn how to deploy a QA system in under 20 minutes using Azure Container Instances (ACI) and a popular AllenNLP pre-trained model called BiDAF.|[SQuAD](https://rajpurkar.github.io/SQuAD-explorer/)| English | 
 |[BiDAF Deep Dive](bidaf_aml_deep_dive.ipynb)|Azure ML| Learn about the architecture of the BiDAF model and how to train it from scratch using the AllenNLP library on the AzureML platform.|[SQuAD](https://rajpurkar.github.io/SQuAD-explorer/) | English |
 |[Pretrained BERT SQuAD Deep Dive](pretrained-BERT-SQuAD-deep-dive-aml.ipynb)|Azure ML| Learn about the mechanism of the BERT model in an end to end pipeline on the AzureML platform and how to fine tune it from scratch using the distributed training with Horovod. Show the improvement on the model performance using hyper-parameter tuning|[SQuAD](https://rajpurkar.github.io/SQuAD-explorer/)| English |
-=======
-|Notebook|Environment|Description|Dataset
-|---|---|---|---|
-|[Fine-tune transformer models on SQuAD](question_answering_squad_transformers.ipynb)|Local|Fine-tune pretrained transformer models for question answering using the question answering utilities provided in this repo.|[SQuAD](https://rajpurkar.github.io/SQuAD-explorer/)
-|[Deploy QA System in Under 20 minutes](question_answering_system_bidaf_quickstart.ipynb)|Azure Container Instances| Learn how to deploy a QA system in under 20 minutes using Azure Container Instances (ACI) and a popular AllenNLP pre-trained model called BiDAF.|[SQuAD](https://rajpurkar.github.io/SQuAD-explorer/)|
-|[BiDAF Deep Dive](bidaf_aml_deep_dive.ipynb)|Azure ML| Learn about the architecture of the BiDAF model and how to train it from scratch using the AllenNLP library on the AzureML platform.|[SQuAD](https://rajpurkar.github.io/SQuAD-explorer/)
-|[Distributed fine-tuning of BERT SQuAD Deep Dive](pretrained-BERT-SQuAD-deep-dive-aml.ipynb)|Azure ML| Learn about the mechanism of the BERT model in an end to end pipeline on the AzureML platform and how to fine tune it from scratch using the distributed training with Horovod. Show the improvement on the model performance using hyper-parameter tuning. **NOTE:** this notebook currently doesn't use the Question Answering utilities provided in the repo. We are working on updating it to use the utilities.|[SQuAD](https://rajpurkar.github.io/SQuAD-explorer/)|
->>>>>>> 09ef8e3b
