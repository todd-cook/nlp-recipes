--- conflicted
+++ resolved
@@ -181,15 +181,10 @@
         self,
         token_ids,
         input_mask,
-<<<<<<< HEAD
+        token_type_ids=None,
         num_gpus=None,
         batch_size=32,
         probabilities=False,
-=======
-        token_type_ids=None,
-        num_gpus=None,
-        batch_size=32,
->>>>>>> 35fc04c3
     ):
         """Scores the given dataset and returns the predicted classes.
 
