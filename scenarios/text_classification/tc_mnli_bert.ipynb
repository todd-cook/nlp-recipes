--- conflicted
+++ resolved
@@ -34,7 +34,7 @@
   },
   {
    "cell_type": "code",
-   "execution_count": 2,
+   "execution_count": null,
    "metadata": {},
    "outputs": [],
    "source": [
@@ -44,11 +44,7 @@
   },
   {
    "cell_type": "code",
-<<<<<<< HEAD
-   "execution_count": 4,
-=======
    "execution_count": 26,
->>>>>>> f99d34a0
    "metadata": {},
    "outputs": [],
    "source": [
@@ -84,11 +80,7 @@
   },
   {
    "cell_type": "code",
-<<<<<<< HEAD
-   "execution_count": 5,
-=======
    "execution_count": 17,
->>>>>>> f99d34a0
    "metadata": {
     "tags": [
      "parameters"
@@ -115,13 +107,7 @@
     "LANGUAGE = Language.ENGLISH\n",
     "TO_LOWER = True\n",
     "MAX_LEN = 150\n",
-<<<<<<< HEAD
-=======
-    "BATCH_SIZE = 32\n",
     "BATCH_SIZE_PRED = 512\n",
-    "NUM_GPUS = 1\n",
-    "NUM_EPOCHS = 1\n",
->>>>>>> f99d34a0
     "TRAIN_SIZE = 0.6\n",
     "LABEL_COL = \"genre\"\n",
     "TEXT_COL = \"sentence1\""
@@ -141,7 +127,7 @@
   },
   {
    "cell_type": "code",
-   "execution_count": 6,
+   "execution_count": 3,
    "metadata": {},
    "outputs": [],
    "source": [
@@ -151,7 +137,7 @@
   },
   {
    "cell_type": "code",
-   "execution_count": 7,
+   "execution_count": 4,
    "metadata": {},
    "outputs": [
     {
@@ -218,7 +204,7 @@
        "13      travel  Thebes held onto power until the 12th Dynasty,..."
       ]
      },
-     "execution_count": 7,
+     "execution_count": 4,
      "metadata": {},
      "output_type": "execute_result"
     }
@@ -236,7 +222,7 @@
   },
   {
    "cell_type": "code",
-   "execution_count": 8,
+   "execution_count": 5,
    "metadata": {},
    "outputs": [
     {
@@ -250,7 +236,7 @@
        "Name: genre, dtype: int64"
       ]
      },
-     "execution_count": 8,
+     "execution_count": 5,
      "metadata": {},
      "output_type": "execute_result"
     }
@@ -268,36 +254,27 @@
   },
   {
    "cell_type": "code",
-   "execution_count": 9,
-   "metadata": {},
-   "outputs": [
-    {
-     "name": "stderr",
-     "output_type": "stream",
-     "text": [
-      "/data/anaconda/envs/nlp_gpu/lib/python3.6/site-packages/sklearn/model_selection/_split.py:2179: FutureWarning: From version 0.21, test_size will always complement train_size unless both are specified.\n",
-      "  FutureWarning)\n"
-     ]
-    }
-   ],
+   "execution_count": 6,
+   "metadata": {},
+   "outputs": [],
    "source": [
     "# split\n",
-    "df_train, df_test = train_test_split(df, train_size = TRAIN_SIZE, random_state=0)\n"
-   ]
-  },
-  {
-   "cell_type": "code",
-   "execution_count": 10,
+    "df_train, df_test = train_test_split(df, train_size = TRAIN_SIZE, random_state=0)"
+   ]
+  },
+  {
+   "cell_type": "code",
+   "execution_count": null,
    "metadata": {},
    "outputs": [],
    "source": [
     "df_train = df_train.sample(frac=TRAIN_DATA_USED_PERCENT).reset_index(drop=True)\n",
-    "df_test= df_test.sample(frac=TEST_DATA_USED_PERCENT).reset_index(drop=True)"
-   ]
-  },
-  {
-   "cell_type": "code",
-   "execution_count": 11,
+    "df_test = df_test.sample(frac=TEST_DATA_USED_PERCENT).reset_index(drop=True)"
+   ]
+  },
+  {
+   "cell_type": "code",
+   "execution_count": null,
    "metadata": {},
    "outputs": [],
    "source": [
@@ -311,7 +288,7 @@
   },
   {
    "cell_type": "code",
-   "execution_count": 12,
+   "execution_count": 7,
    "metadata": {},
    "outputs": [
     {
@@ -346,24 +323,15 @@
   },
   {
    "cell_type": "code",
-<<<<<<< HEAD
-   "execution_count": 13,
-=======
    "execution_count": 8,
->>>>>>> f99d34a0
    "metadata": {},
    "outputs": [
     {
      "name": "stderr",
      "output_type": "stream",
      "text": [
-<<<<<<< HEAD
-      "100%|██████████| 78540/78540 [00:27<00:00, 2820.70it/s]\n",
-      "100%|██████████| 52360/52360 [00:18<00:00, 2870.33it/s]\n"
-=======
       "100%|██████████| 78540/78540 [00:26<00:00, 2968.10it/s]\n",
       "100%|██████████| 52360/52360 [00:17<00:00, 2960.85it/s]\n"
->>>>>>> f99d34a0
      ]
     }
    ],
@@ -390,11 +358,7 @@
   },
   {
    "cell_type": "code",
-<<<<<<< HEAD
-   "execution_count": 14,
-=======
    "execution_count": 9,
->>>>>>> f99d34a0
    "metadata": {},
    "outputs": [],
    "source": [
@@ -416,11 +380,7 @@
   },
   {
    "cell_type": "code",
-<<<<<<< HEAD
-   "execution_count": 15,
-=======
    "execution_count": 10,
->>>>>>> f99d34a0
    "metadata": {},
    "outputs": [],
    "source": [
@@ -439,11 +399,7 @@
   },
   {
    "cell_type": "code",
-<<<<<<< HEAD
-   "execution_count": 16,
-=======
    "execution_count": 11,
->>>>>>> f99d34a0
    "metadata": {
     "scrolled": true
    },
@@ -453,257 +409,154 @@
      "output_type": "stream",
      "text": [
       "t_total value of -1 results in schedule not being applied\n",
-<<<<<<< HEAD
-      "Iteration:   0%|          | 0/2455 [00:00<?, ?it/s]"
-     ]
-    },
-    {
-     "name": "stdout",
-     "output_type": "stream",
-     "text": [
-      "Warning: Only 1 CUDA device is available. Data parallelism is not possible.\n"
-     ]
-    },
-    {
-     "name": "stderr",
-     "output_type": "stream",
-     "text": [
-      "\r",
-      "Iteration:   0%|          | 1/2455 [00:01<1:21:42,  2.00s/it]"
-=======
       "Iteration:   0%|          | 1/2455 [00:00<35:04,  1.17it/s]"
->>>>>>> f99d34a0
-     ]
-    },
-    {
-     "name": "stdout",
-     "output_type": "stream",
-     "text": [
-<<<<<<< HEAD
-      "epoch:1/1; batch:1->246/2455; average training loss:1.602642\n"
-=======
+     ]
+    },
+    {
+     "name": "stdout",
+     "output_type": "stream",
+     "text": [
       "epoch:1/1; batch:1->246/2455; average training loss:1.610151\n"
->>>>>>> f99d34a0
-     ]
-    },
-    {
-     "name": "stderr",
-     "output_type": "stream",
-     "text": [
-<<<<<<< HEAD
-      "Iteration:  10%|█         | 247/2455 [07:42<1:09:04,  1.88s/it]"
-=======
+     ]
+    },
+    {
+     "name": "stderr",
+     "output_type": "stream",
+     "text": [
       "Iteration:  10%|█         | 247/2455 [02:21<21:02,  1.75it/s]"
->>>>>>> f99d34a0
-     ]
-    },
-    {
-     "name": "stdout",
-     "output_type": "stream",
-     "text": [
-<<<<<<< HEAD
-      "epoch:1/1; batch:247->492/2455; average training loss:0.396045\n"
-=======
+     ]
+    },
+    {
+     "name": "stdout",
+     "output_type": "stream",
+     "text": [
       "epoch:1/1; batch:247->492/2455; average training loss:0.376939\n"
->>>>>>> f99d34a0
-     ]
-    },
-    {
-     "name": "stderr",
-     "output_type": "stream",
-     "text": [
-<<<<<<< HEAD
-      "Iteration:  20%|██        | 493/2455 [15:24<1:01:21,  1.88s/it]"
-=======
+     ]
+    },
+    {
+     "name": "stderr",
+     "output_type": "stream",
+     "text": [
       "Iteration:  20%|██        | 493/2455 [04:42<18:42,  1.75it/s]"
->>>>>>> f99d34a0
-     ]
-    },
-    {
-     "name": "stdout",
-     "output_type": "stream",
-     "text": [
-<<<<<<< HEAD
-      "epoch:1/1; batch:493->738/2455; average training loss:0.314221\n"
-=======
+     ]
+    },
+    {
+     "name": "stdout",
+     "output_type": "stream",
+     "text": [
       "epoch:1/1; batch:493->738/2455; average training loss:0.305378\n"
->>>>>>> f99d34a0
-     ]
-    },
-    {
-     "name": "stderr",
-     "output_type": "stream",
-     "text": [
-<<<<<<< HEAD
-      "Iteration:  30%|███       | 739/2455 [23:06<53:43,  1.88s/it]  "
-=======
+     ]
+    },
+    {
+     "name": "stderr",
+     "output_type": "stream",
+     "text": [
       "Iteration:  30%|███       | 739/2455 [07:03<16:22,  1.75it/s]"
->>>>>>> f99d34a0
-     ]
-    },
-    {
-     "name": "stdout",
-     "output_type": "stream",
-     "text": [
-<<<<<<< HEAD
-      "epoch:1/1; batch:739->984/2455; average training loss:0.282683\n"
-=======
+     ]
+    },
+    {
+     "name": "stdout",
+     "output_type": "stream",
+     "text": [
       "epoch:1/1; batch:739->984/2455; average training loss:0.279816\n"
->>>>>>> f99d34a0
-     ]
-    },
-    {
-     "name": "stderr",
-     "output_type": "stream",
-     "text": [
-<<<<<<< HEAD
-      "Iteration:  40%|████      | 985/2455 [30:47<45:59,  1.88s/it]"
-=======
+     ]
+    },
+    {
+     "name": "stderr",
+     "output_type": "stream",
+     "text": [
       "Iteration:  40%|████      | 985/2455 [09:24<13:59,  1.75it/s]"
->>>>>>> f99d34a0
-     ]
-    },
-    {
-     "name": "stdout",
-     "output_type": "stream",
-     "text": [
-<<<<<<< HEAD
-      "epoch:1/1; batch:985->1230/2455; average training loss:0.266478\n"
-=======
+     ]
+    },
+    {
+     "name": "stdout",
+     "output_type": "stream",
+     "text": [
       "epoch:1/1; batch:985->1230/2455; average training loss:0.262505\n"
->>>>>>> f99d34a0
-     ]
-    },
-    {
-     "name": "stderr",
-     "output_type": "stream",
-     "text": [
-<<<<<<< HEAD
-      "Iteration:  50%|█████     | 1231/2455 [38:29<38:11,  1.87s/it]"
-=======
+     ]
+    },
+    {
+     "name": "stderr",
+     "output_type": "stream",
+     "text": [
       "Iteration:  50%|█████     | 1231/2455 [11:44<11:38,  1.75it/s]"
->>>>>>> f99d34a0
-     ]
-    },
-    {
-     "name": "stdout",
-     "output_type": "stream",
-     "text": [
-<<<<<<< HEAD
-      "epoch:1/1; batch:1231->1476/2455; average training loss:0.250469\n"
-=======
+     ]
+    },
+    {
+     "name": "stdout",
+     "output_type": "stream",
+     "text": [
       "epoch:1/1; batch:1231->1476/2455; average training loss:0.250177\n"
->>>>>>> f99d34a0
-     ]
-    },
-    {
-     "name": "stderr",
-     "output_type": "stream",
-     "text": [
-<<<<<<< HEAD
-      "Iteration:  60%|██████    | 1477/2455 [46:10<30:32,  1.87s/it]"
-=======
+     ]
+    },
+    {
+     "name": "stderr",
+     "output_type": "stream",
+     "text": [
       "Iteration:  60%|██████    | 1477/2455 [14:05<09:17,  1.75it/s]"
->>>>>>> f99d34a0
-     ]
-    },
-    {
-     "name": "stdout",
-     "output_type": "stream",
-     "text": [
-<<<<<<< HEAD
-      "epoch:1/1; batch:1477->1722/2455; average training loss:0.242118\n"
-=======
+     ]
+    },
+    {
+     "name": "stdout",
+     "output_type": "stream",
+     "text": [
       "epoch:1/1; batch:1477->1722/2455; average training loss:0.241982\n"
->>>>>>> f99d34a0
-     ]
-    },
-    {
-     "name": "stderr",
-     "output_type": "stream",
-     "text": [
-<<<<<<< HEAD
-      "Iteration:  70%|███████   | 1723/2455 [53:51<22:48,  1.87s/it]"
-=======
+     ]
+    },
+    {
+     "name": "stderr",
+     "output_type": "stream",
+     "text": [
       "Iteration:  70%|███████   | 1723/2455 [16:25<06:57,  1.75it/s]"
->>>>>>> f99d34a0
-     ]
-    },
-    {
-     "name": "stdout",
-     "output_type": "stream",
-     "text": [
-<<<<<<< HEAD
-      "epoch:1/1; batch:1723->1968/2455; average training loss:0.235633\n"
-=======
+     ]
+    },
+    {
+     "name": "stdout",
+     "output_type": "stream",
+     "text": [
       "epoch:1/1; batch:1723->1968/2455; average training loss:0.232584\n"
->>>>>>> f99d34a0
-     ]
-    },
-    {
-     "name": "stderr",
-     "output_type": "stream",
-     "text": [
-<<<<<<< HEAD
-      "Iteration:  80%|████████  | 1969/2455 [1:01:32<15:10,  1.87s/it]"
-=======
+     ]
+    },
+    {
+     "name": "stderr",
+     "output_type": "stream",
+     "text": [
       "Iteration:  80%|████████  | 1969/2455 [18:46<04:37,  1.75it/s]"
->>>>>>> f99d34a0
-     ]
-    },
-    {
-     "name": "stdout",
-     "output_type": "stream",
-     "text": [
-<<<<<<< HEAD
-      "epoch:1/1; batch:1969->2214/2455; average training loss:0.228564\n"
-=======
+     ]
+    },
+    {
+     "name": "stdout",
+     "output_type": "stream",
+     "text": [
       "epoch:1/1; batch:1969->2214/2455; average training loss:0.226051\n"
->>>>>>> f99d34a0
-     ]
-    },
-    {
-     "name": "stderr",
-     "output_type": "stream",
-     "text": [
-<<<<<<< HEAD
-      "Iteration:  90%|█████████ | 2215/2455 [1:09:14<07:29,  1.87s/it]"
-=======
+     ]
+    },
+    {
+     "name": "stderr",
+     "output_type": "stream",
+     "text": [
       "Iteration:  90%|█████████ | 2215/2455 [21:06<02:16,  1.75it/s]"
->>>>>>> f99d34a0
-     ]
-    },
-    {
-     "name": "stdout",
-     "output_type": "stream",
-     "text": [
-<<<<<<< HEAD
-      "epoch:1/1; batch:2215->2455/2455; average training loss:0.224091\n"
-=======
+     ]
+    },
+    {
+     "name": "stdout",
+     "output_type": "stream",
+     "text": [
       "epoch:1/1; batch:2215->2455/2455; average training loss:0.221012\n"
->>>>>>> f99d34a0
-     ]
-    },
-    {
-     "name": "stderr",
-     "output_type": "stream",
-     "text": [
-<<<<<<< HEAD
-      "Iteration: 100%|██████████| 2455/2455 [1:16:43<00:00,  1.57s/it]"
-=======
+     ]
+    },
+    {
+     "name": "stderr",
+     "output_type": "stream",
+     "text": [
       "Iteration: 100%|██████████| 2455/2455 [23:23<00:00,  2.09it/s]"
->>>>>>> f99d34a0
-     ]
-    },
-    {
-     "name": "stdout",
-     "output_type": "stream",
-     "text": [
-<<<<<<< HEAD
-      "[Training time: 1.279 hrs]\n"
-=======
+     ]
+    },
+    {
+     "name": "stdout",
+     "output_type": "stream",
+     "text": [
       "[Training time: 0.390 hrs]\n"
->>>>>>> f99d34a0
      ]
     },
     {
@@ -737,39 +590,13 @@
   },
   {
    "cell_type": "code",
-<<<<<<< HEAD
-   "execution_count": 17,
-   "metadata": {},
-   "outputs": [
-    {
-     "name": "stdout",
-     "output_type": "stream",
-     "text": [
-      "Warning: Only 1 CUDA device is available. Data parallelism is not possible.\n"
-     ]
-    },
-    {
-     "name": "stderr",
-     "output_type": "stream",
-     "text": [
-      "Iteration: 100%|██████████| 1637/1637 [17:59<00:00,  1.93it/s]\n"
-     ]
-    }
-   ],
-   "source": [
-    "preds = classifier.predict(\n",
-    "    token_ids=tokens_test, input_mask=mask_test, batch_size=BATCH_SIZE\n",
-    ")"
-=======
    "execution_count": null,
    "metadata": {},
    "outputs": [],
    "source": [
     "preds = classifier.predict(token_ids=tokens_test, \n",
     "                           input_mask=mask_test, \n",
-    "                           num_gpus=NUM_GPUS, \n",
     "                           batch_size=BATCH_SIZE_PRED)"
->>>>>>> f99d34a0
    ]
   },
   {
@@ -782,31 +609,13 @@
   },
   {
    "cell_type": "code",
-<<<<<<< HEAD
-   "execution_count": 18,
-=======
    "execution_count": 29,
->>>>>>> f99d34a0
    "metadata": {},
    "outputs": [
     {
      "name": "stdout",
      "output_type": "stream",
      "text": [
-<<<<<<< HEAD
-      "              precision    recall  f1-score   support\n",
-      "\n",
-      "     fiction       0.90      0.95      0.92     10275\n",
-      "  government       0.94      0.95      0.95     10292\n",
-      "       slate       0.90      0.84      0.87     10277\n",
-      "   telephone       0.99      1.00      0.99     11205\n",
-      "      travel       0.96      0.97      0.97     10311\n",
-      "\n",
-      "   micro avg       0.94      0.94      0.94     52360\n",
-      "   macro avg       0.94      0.94      0.94     52360\n",
-      "weighted avg       0.94      0.94      0.94     52360\n",
-      "\n"
-=======
       "{\n",
       "    \"accuracy\": 0.9343964858670741,\n",
       "    \"fiction\": {\n",
@@ -852,7 +661,6 @@
       "        \"support\": 52360\n",
       "    }\n",
       "}\n"
->>>>>>> f99d34a0
      ]
     }
    ],
@@ -860,8 +668,6 @@
     "report = classification_report(labels_test, preds, target_names=label_encoder.classes_, output_dict=True) \n",
     "print(json.dumps(report, indent=4, sort_keys=True))"
    ]
-<<<<<<< HEAD
-=======
   },
   {
    "cell_type": "code",
@@ -948,19 +754,14 @@
     "sb.glue(\"recall\", report[\"macro avg\"][\"recall\"])\n",
     "sb.glue(\"f1\", report[\"macro avg\"][\"f1-score\"])\n"
    ]
->>>>>>> f99d34a0
   }
  ],
  "metadata": {
   "celltoolbar": "Tags",
   "kernelspec": {
-<<<<<<< HEAD
-   "display_name": "nlp_gpu",
-=======
-   "display_name": "Python (nlp_gpu)",
->>>>>>> f99d34a0
+   "display_name": "Python 3.5",
    "language": "python",
-   "name": "nlp_gpu"
+   "name": "python3"
   },
   "language_info": {
    "codemirror_mode": {
@@ -972,7 +773,7 @@
    "name": "python",
    "nbconvert_exporter": "python",
    "pygments_lexer": "ipython3",
-   "version": "3.6.8"
+   "version": "3.5.5"
   }
  },
  "nbformat": 4,
