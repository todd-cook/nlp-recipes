# Sentence Similarity

This folder contains examples and best practices, written in Jupyter notebooks, for building sentence similarity models. The sentence similarity scores can be used in a wide variety of applications, such as search/retrieval, nearest-neighbor or kernel-based classification methods, recommendations, and ranking tasks.

## What is sentence similarity

Sentence similarity or semantic textual similarity is a measure of how similar two pieces of text are, or to what degree they express the same meaning. Related tasks include paraphrase or duplicate identification, search, and matching applications. The common methods used for text similarity range from simple word-vector dot products to pairwise classification, and more recently, deep neural networks.

Sentence similarity is normally calculated by the following two steps:

1. obtaining the embeddings of the sentences

2. taking the cosine similarity between them as shown in the following figure([source](https://tfhub.dev/google/universal-sentence-encoder/1)):

    ![Sentence Similarity](https://nlpbp.blob.core.windows.net/images/example-similarity.png)

## Summary

The following summarizes each notebook for Sentence Similarity. Each notebook provides more details and guiding in principles on building state of the art models.

|Notebook|Runs Local|Description|Dataset|
|---|---|---|---|
|[Creating a Baseline model](baseline_deep_dive.ipynb)| Yes| A baseline model is a basic solution that serves as a point of reference for comparing other models to. The baseline model's performance gives us an indication of how much better our models can perform relative to a naive approach.|[STS Benchmark](http://ixa2.si.ehu.es/stswiki/index.php/STSbenchmark#STS_benchmark_dataset_and_companion_dataset)|
|[BERT Sentence Encoder](bert_encoder.ipynb)|Yes|In this notebook, we show how to extract features from pretrained BERT as sentence embeddings.|Handcrafted sample data|
|[BERT with SentEval](bert_senteval.ipynb)|No|In this notebook, we show how to use SentEval to compare the performance of BERT sequence encodings with various pooling strategies on a sentence similarity task. We leverage AzureML  resources such as Datastore and AmlCompute to autoscale our compute cluster and run the experiments in parallel.|[STS Benchmark](http://ixa2.si.ehu.es/stswiki/index.php/STSbenchmark#STS_benchmark_dataset_and_companion_dataset)|
|Gensen | [Local](gensen_local.ipynb), [AzureML](gensen_aml_deep_dive.ipynb)|This notebook serves as an introduction to an end-to-end NLP solution for sentence similarity building one of the State of the Art models, GenSen. We provide two notebooks. One, which runs on the AzureML platform.  We show the advantages of AzureML when training large NLP models with GPU in this notebook. The other example walks through using a GPU enabled VM to train and score Gensen.|[SNLI](https://nlp.stanford.edu/projects/snli/)|
|[Automated Machine Learning(AutoML) with Deployment on Azure Container Instance](automl_local_deployment_aci.ipynb)| Yes |This notebook shows users how to use AutoML on local machine and deploy the model as a webservice to Azure Container Instance(ACI) to get a sentence similarity score.|[STS Benchmark](http://ixa2.si.ehu.es/stswiki/index.php/STSbenchmark#STS_benchmark_dataset_and_companion_dataset)|
|[Google Universal Sentence Encoder with Azure Machine Learning Pipeline, AutoML with Deployment on Azure Kubernetes Service](automl_with_pipelines_deployment_aks.ipynb)| No | This notebook shows a user how to use AzureML pipelines and deploy the pipeline output model as a webservice to Azure Kubernetes Service which can be used as an end point to get sentence similarity scores.|[STS Benchmark](http://ixa2.si.ehu.es/stswiki/index.php/STSbenchmark#STS_benchmark_dataset_and_companion_dataset)|

## Using GPU vs Azure ML Compute
We did a comparative study to make it easier for you to choose between a GPU enabled Azure VM
and Azure ML compute. The table below provides the cost vs performance trade-off for
each of the choices.

* The "Azure VM" column refers to the running time of the [gensen local](gensen_local.ipynb) notebook. All the other columns refer to the [gensen AzureML](gensen_aml_deep_dive.ipynb) notebook.
* Both the Azure VM and each Azure ML Compute node are Standard_NC6 with 1 NVIDIA Tesla K80 GPU with 12 GB GPU memory.
* The total time in the table stands for the training time + setup time.
* Cost is the estimated cost of running the Azure ML Compute Job or the VM up-time.

<<<<<<< HEAD
**Please note:** These were the estimated cost for running these notebooks as of July 1. Please
=======
**Please note:** These were the estimated cost for running these notebooks as of July 1st, 2019. Please
>>>>>>> ee71f38f
look at the [Azure Pricing Calculator](https://azure.microsoft.com/en-us/pricing/calculator/) to see the most up to date pricing information.

|---|Azure VM| AML 1 Node| AML 2 Nodes | AML 4 Nodes | AML 8 Nodes|
|---|---|---|---|---|---|
|Training Loss​|4.91​|4.81​|4.78​|4.77​|4.58​|
|Total Time​|1h 05m|1h 54m|1h 44m​|1h 26m​|1h 07m​|
|Cost|$1.12​|$2.71​|$4.68​|$7.9​|$12.1​|<|MERGE_RESOLUTION|>--- conflicted
+++ resolved
@@ -37,11 +37,7 @@
 * The total time in the table stands for the training time + setup time.
 * Cost is the estimated cost of running the Azure ML Compute Job or the VM up-time.
 
-<<<<<<< HEAD
-**Please note:** These were the estimated cost for running these notebooks as of July 1. Please
-=======
 **Please note:** These were the estimated cost for running these notebooks as of July 1st, 2019. Please
->>>>>>> ee71f38f
 look at the [Azure Pricing Calculator](https://azure.microsoft.com/en-us/pricing/calculator/) to see the most up to date pricing information.
 
 |---|Azure VM| AML 1 Node| AML 2 Nodes | AML 4 Nodes | AML 8 Nodes|
